--- conflicted
+++ resolved
@@ -822,11 +822,7 @@
             r_kwargs['doc'] = activity.__doc__.strip()
             if not self.loop.register(name, version, activity(*args, **kwargs),
                                       **r_kwargs):
-<<<<<<< HEAD
-                exit(1)
-=======
                 sys.exit(1)
->>>>>>> fa7256de
             return activity
 
         return wrapper
