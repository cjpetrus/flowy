--- conflicted
+++ resolved
@@ -1,9 +1,4 @@
-<<<<<<< HEAD
-=======
-from __future__ import print_function
-
 import tempfile
->>>>>>> ee794be4
 import copy
 import heapq
 import logging
